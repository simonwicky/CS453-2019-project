--- conflicted
+++ resolved
@@ -300,42 +300,6 @@
             WorkloadBank bank{tl, nbworkers, nbtxperwrk, nbaccounts, expnbaccounts, init_balance, prob_long, prob_alloc};
             try {
                 // Actual performance measurements and correctness check
-<<<<<<< HEAD
-                try {
-                    auto res = measure(bank, nbworkers, nbrepeats, seed, maxtick_init, maxtick_perf, maxtick_chck);
-                    // Check false negative-free correctness
-                    auto error = ::std::get<0>(res);
-                    if (unlikely(error)) {
-                        ::std::cout << "⎩ " << error << ::std::endl;
-                        return 1;
-                    }
-                    // Print results
-                    auto tick_init = ::std::get<1>(res);
-                    auto tick_perf = ::std::get<2>(res);
-                    auto tick_chck = ::std::get<3>(res);
-                    auto perfdbl = static_cast<double>(tick_perf);
-                    ::std::cout << "⎪ Total user execution time: " << (perfdbl / 1000000.) << " ms";
-                    if (maxtick_init == Chrono::invalid_tick) { // Set reference performance
-                        maxtick_init = slow_factor * tick_init;
-                        if (unlikely(maxtick_init == Chrono::invalid_tick)) // Bad luck...
-                            ++maxtick_init;
-                        maxtick_perf = slow_factor * tick_perf;
-                        if (unlikely(maxtick_perf == Chrono::invalid_tick)) // Bad luck...
-                            ++maxtick_perf;
-                        maxtick_chck = slow_factor * tick_chck;
-                        if (unlikely(maxtick_chck == Chrono::invalid_tick)) // Bad luck...
-                            ++maxtick_chck;
-                        reference = perfdbl;
-                    } else { // Compare with reference performance
-                        ::std::cout << " -> " << (reference / perfdbl) << " speedup";
-                    }
-                    ::std::cout << ::std::endl;
-                    ::std::cout << "⎩ Average TX execution time: " << (perfdbl / pertxdiv) << " ns" << ::std::endl;
-                } catch (Exception::BoundedOverrun const& err) { // Special case: cannot unload library with running threads, so print error and quick-exit
-                    ::std::cerr << "⎪ *** EXCEPTION - main thread ***" << ::std::endl;
-                    ::std::cerr << "⎩ " << err.what() << ::std::endl;
-                    ::std::exit(2);
-=======
                 auto res = measure(bank, nbworkers, nbrepeats, seed, maxtick_init, maxtick_perf, maxtick_chck);
                 // Check false negative-free correctness
                 auto error = ::std::get<0>(res);
@@ -362,7 +326,6 @@
                     reference = perfdbl;
                 } else { // Compare with reference performance
                     ::std::cout << " -> " << (reference / perfdbl) << " speedup";
->>>>>>> 6a07a5dc
                 }
                 ::std::cout << ::std::endl;
                 ::std::cout << "⎩ Average TX execution time: " << (perfdbl / pertxdiv) << " ns" << ::std::endl;
